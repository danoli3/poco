//
// PollSetTest.cpp
//
// Copyright (c) 2016, Applied Informatics Software Engineering GmbH.
// and Contributors.
//
// SPDX-License-Identifier:	BSL-1.0
//


#include "PollSetTest.h"
#include "CppUnit/TestCaller.h"
#include "CppUnit/TestSuite.h"
#include "EchoServer.h"
#include "Poco/Net/StreamSocket.h"
#include "Poco/Net/ServerSocket.h"
#include "Poco/Net/SocketAddress.h"
#include "Poco/Net/NetException.h"
#include "Poco/Net/PollSet.h"
#include "Poco/Stopwatch.h"


using Poco::Net::Socket;
using Poco::Net::StreamSocket;
using Poco::Net::ServerSocket;
using Poco::Net::SocketAddress;
using Poco::Net::ConnectionRefusedException;
using Poco::Net::PollSet;
using Poco::Timespan;
using Poco::Stopwatch;
using Poco::Thread;
<<<<<<< HEAD


namespace {

class Poller : public Poco::Runnable
{
public:
	Poller(PollSet& pollSet, const Timespan& timeout): _pollSet(pollSet),
		_timeout(timeout)
	{
	}

	void run()
	{
		_running = true;
		_pollSet.poll(_timeout);
		_running = false;
	}

	bool isRunning()
	{
		return _running;
	}

private:
	PollSet& _pollSet;
	Timespan _timeout;
	bool _running = false;
};


}
=======
>>>>>>> 7128b15c


PollSetTest::PollSetTest(const std::string& name): CppUnit::TestCase(name)
{
}


PollSetTest::~PollSetTest()
{
}


void PollSetTest::testTimeout()
{
	EchoServer echoServer;
	StreamSocket ss;
	ss.connect(SocketAddress("127.0.0.1", echoServer.port()));
	PollSet ps;
	ps.add(ss, PollSet::POLL_READ);
	Timespan timeout(1000000);
	Stopwatch sw; sw.start();
	PollSet::SocketModeMap sm = ps.poll(timeout);
	sw.stop();
	assertTrue(ps.poll(timeout).empty());
	assertTrue(sw.elapsed() >= 999000);

	ss.sendBytes("hello", 5);
	sw.restart();
	sm = ps.poll(timeout);
	sw.stop();
	assertTrue(ps.poll(timeout).size() == 1);
	assertTrue(sw.elapsed() < 900000);

	// just here to prevent server exception on connection reset
	char buffer[5];
	ss.receiveBytes(buffer, sizeof(buffer));
}


void PollSetTest::testPoll()
{
	EchoServer echoServer1;
	EchoServer echoServer2;
	StreamSocket ss1;
	StreamSocket ss2;

	ss1.connect(SocketAddress("127.0.0.1", echoServer1.port()));
	ss2.connect(SocketAddress("127.0.0.1", echoServer2.port()));

	PollSet ps;
	assertTrue(ps.empty());
	ps.add(ss1, PollSet::POLL_READ);
	assertTrue(!ps.empty());
	assertTrue(ps.has(ss1));
	assertTrue(!ps.has(ss2));

	// nothing readable
	Stopwatch sw;
	sw.start();
	Timespan timeout(1000000);
	assertTrue (ps.poll(timeout).empty());
	assertTrue (sw.elapsed() >= 900000);
	sw.restart();

	ps.add(ss2, PollSet::POLL_READ);
	assertTrue(!ps.empty());
	assertTrue(ps.has(ss1));
	assertTrue(ps.has(ss2));

	// ss1 must be writable, if polled for
	ps.update(ss1, PollSet::POLL_READ | PollSet::POLL_WRITE);
	PollSet::SocketModeMap sm = ps.poll(timeout);
	assertTrue (sm.find(ss1) != sm.end());
	assertTrue (sm.find(ss2) == sm.end());
	assertTrue (sm.find(ss1)->second == PollSet::POLL_WRITE);
	assertTrue (sw.elapsed() < 1100000);

	ps.update(ss1, PollSet::POLL_READ);

	ss1.sendBytes("hello", 5);
	char buffer[256];
	sw.restart();
	sm = ps.poll(timeout);
	assertTrue (sm.find(ss1) != sm.end());
	assertTrue (sm.find(ss2) == sm.end());
	assertTrue (sm.find(ss1)->second == PollSet::POLL_READ);
	assertTrue (sw.elapsed() < 1100000);

	int n = ss1.receiveBytes(buffer, sizeof(buffer));
	assertTrue (n == 5);
	assertTrue (std::string(buffer, n) == "hello");


	ss2.sendBytes("HELLO", 5);
	sw.restart();
	sm = ps.poll(timeout);
	assertTrue (sm.find(ss1) == sm.end());
	assertTrue (sm.find(ss2) != sm.end());
	assertTrue (sm.find(ss2)->second == PollSet::POLL_READ);
	assertTrue (sw.elapsed() < 1100000);

	n = ss2.receiveBytes(buffer, sizeof(buffer));
	assertTrue (n == 5);
	assertTrue (std::string(buffer, n) == "HELLO");

	ps.remove(ss2);
	assertTrue(!ps.empty());
	assertTrue(ps.has(ss1));
	assertTrue(!ps.has(ss2));

	ss2.sendBytes("HELLO", 5);
	sw.restart();
	sm = ps.poll(timeout);
	assertTrue (sm.empty());

	n = ss2.receiveBytes(buffer, sizeof(buffer));
	assertTrue (n == 5);
	assertTrue (std::string(buffer, n) == "HELLO");

	ss1.close();
	ss2.close();
}


void PollSetTest::testPollNoServer()
{
<<<<<<< HEAD
=======
#ifndef POCO_OS_FAMILY_WINDOWS
>>>>>>> 7128b15c
	StreamSocket ss1;
	StreamSocket ss2;

	ss1.connectNB(SocketAddress("127.0.0.1", 0xFEFE));
	ss2.connectNB(SocketAddress("127.0.0.1", 0xFEFF));
	PollSet ps;
	assertTrue(ps.empty());
<<<<<<< HEAD
	ps.add(ss1, PollSet::POLL_READ | PollSet::POLL_ERROR);
	ps.add(ss2, PollSet::POLL_READ | PollSet::POLL_ERROR);
=======
	ps.add(ss1, PollSet::POLL_READ);
	ps.add(ss2, PollSet::POLL_READ);
>>>>>>> 7128b15c
	assertTrue(!ps.empty());
	assertTrue(ps.has(ss1));
	assertTrue(ps.has(ss2));
	PollSet::SocketModeMap sm;
	Stopwatch sw; sw.start();
	do
	{
		sm = ps.poll(Timespan(1000000));
		if (sw.elapsedSeconds() > 10) fail();
	} while (sm.size() < 2);
	assertTrue(sm.size() == 2);
	for (auto s : sm)
		assertTrue(0 != (s.second | PollSet::POLL_ERROR));
<<<<<<< HEAD
=======
#endif // POCO_OS_FAMILY_WINDOWS
>>>>>>> 7128b15c
}


void PollSetTest::testPollClosedServer()
{
<<<<<<< HEAD
=======
#ifndef POCO_OS_FAMILY_WINDOWS
>>>>>>> 7128b15c
	EchoServer echoServer1;
	EchoServer echoServer2;
	StreamSocket ss1;
	StreamSocket ss2;

	ss1.connect(SocketAddress("127.0.0.1", echoServer1.port()));
	ss2.connect(SocketAddress("127.0.0.1", echoServer2.port()));
<<<<<<< HEAD
=======

>>>>>>> 7128b15c
	PollSet ps;
	assertTrue(ps.empty());
	ps.add(ss1, PollSet::POLL_READ);
	ps.add(ss2, PollSet::POLL_READ);
	assertTrue(!ps.empty());
	assertTrue(ps.has(ss1));
	assertTrue(ps.has(ss2));

	echoServer1.stop();
	ss1.sendBytes("HELLO", 5);
	while (!echoServer1.done()) Thread::sleep(10);
	echoServer2.stop();
	ss2.sendBytes("HELLO", 5);
	while (!echoServer2.done()) Thread::sleep(10);
	PollSet::SocketModeMap sm;
	Stopwatch sw; sw.start();
	do
	{
		sm = ps.poll(Timespan(1000000));
		if (sw.elapsedSeconds() > 10) fail();
	} while (sm.size() < 2);
	assertTrue(sm.size() == 2);
	assertTrue(0 == ss1.receiveBytes(0, 0));
	assertTrue(0 == ss2.receiveBytes(0, 0));
<<<<<<< HEAD
}


void PollSetTest::testPollSetWakeUp()
{
#if defined(POCO_HAVE_FD_EPOLL)
	PollSet ps;
	Timespan timeout(100000000); // 100 seconds
	Poller poller(ps, timeout);
	Thread t;
	Stopwatch sw;
	sw.start();
	t.start(poller);
	while (!poller.isRunning()) Thread::sleep(100);
	ps.wakeUp();
	t.join();
	sw.stop();
	assertFalse (poller.isRunning());
	assertTrue(sw.elapsedSeconds() < 1);
#else // TODO: other implementations
	std::cout << "not implemented" << std::endl;
#endif // POCO_HAVE_FD_EPOLL
=======
#endif // POCO_OS_FAMILY_WINDOWS
>>>>>>> 7128b15c
}


void PollSetTest::setUp()
{
}


void PollSetTest::tearDown()
{
}


CppUnit::Test* PollSetTest::suite()
{
	CppUnit::TestSuite* pSuite = new CppUnit::TestSuite("PollSetTest");

	CppUnit_addTest(pSuite, PollSetTest, testTimeout);
	CppUnit_addTest(pSuite, PollSetTest, testPoll);
	CppUnit_addTest(pSuite, PollSetTest, testPollNoServer);
	CppUnit_addTest(pSuite, PollSetTest, testPollClosedServer);
<<<<<<< HEAD
	CppUnit_addTest(pSuite, PollSetTest, testPollSetWakeUp);
=======
>>>>>>> 7128b15c

	return pSuite;
}<|MERGE_RESOLUTION|>--- conflicted
+++ resolved
@@ -29,7 +29,6 @@
 using Poco::Timespan;
 using Poco::Stopwatch;
 using Poco::Thread;
-<<<<<<< HEAD
 
 
 namespace {
@@ -62,8 +61,6 @@
 
 
 }
-=======
->>>>>>> 7128b15c
 
 
 PollSetTest::PollSetTest(const std::string& name): CppUnit::TestCase(name)
@@ -190,10 +187,6 @@
 
 void PollSetTest::testPollNoServer()
 {
-<<<<<<< HEAD
-=======
-#ifndef POCO_OS_FAMILY_WINDOWS
->>>>>>> 7128b15c
 	StreamSocket ss1;
 	StreamSocket ss2;
 
@@ -201,13 +194,8 @@
 	ss2.connectNB(SocketAddress("127.0.0.1", 0xFEFF));
 	PollSet ps;
 	assertTrue(ps.empty());
-<<<<<<< HEAD
-	ps.add(ss1, PollSet::POLL_READ | PollSet::POLL_ERROR);
-	ps.add(ss2, PollSet::POLL_READ | PollSet::POLL_ERROR);
-=======
 	ps.add(ss1, PollSet::POLL_READ);
 	ps.add(ss2, PollSet::POLL_READ);
->>>>>>> 7128b15c
 	assertTrue(!ps.empty());
 	assertTrue(ps.has(ss1));
 	assertTrue(ps.has(ss2));
@@ -221,19 +209,11 @@
 	assertTrue(sm.size() == 2);
 	for (auto s : sm)
 		assertTrue(0 != (s.second | PollSet::POLL_ERROR));
-<<<<<<< HEAD
-=======
-#endif // POCO_OS_FAMILY_WINDOWS
->>>>>>> 7128b15c
 }
 
 
 void PollSetTest::testPollClosedServer()
 {
-<<<<<<< HEAD
-=======
-#ifndef POCO_OS_FAMILY_WINDOWS
->>>>>>> 7128b15c
 	EchoServer echoServer1;
 	EchoServer echoServer2;
 	StreamSocket ss1;
@@ -241,10 +221,6 @@
 
 	ss1.connect(SocketAddress("127.0.0.1", echoServer1.port()));
 	ss2.connect(SocketAddress("127.0.0.1", echoServer2.port()));
-<<<<<<< HEAD
-=======
-
->>>>>>> 7128b15c
 	PollSet ps;
 	assertTrue(ps.empty());
 	ps.add(ss1, PollSet::POLL_READ);
@@ -269,7 +245,6 @@
 	assertTrue(sm.size() == 2);
 	assertTrue(0 == ss1.receiveBytes(0, 0));
 	assertTrue(0 == ss2.receiveBytes(0, 0));
-<<<<<<< HEAD
 }
 
 
@@ -292,9 +267,6 @@
 #else // TODO: other implementations
 	std::cout << "not implemented" << std::endl;
 #endif // POCO_HAVE_FD_EPOLL
-=======
-#endif // POCO_OS_FAMILY_WINDOWS
->>>>>>> 7128b15c
 }
 
 
@@ -316,10 +288,7 @@
 	CppUnit_addTest(pSuite, PollSetTest, testPoll);
 	CppUnit_addTest(pSuite, PollSetTest, testPollNoServer);
 	CppUnit_addTest(pSuite, PollSetTest, testPollClosedServer);
-<<<<<<< HEAD
 	CppUnit_addTest(pSuite, PollSetTest, testPollSetWakeUp);
-=======
->>>>>>> 7128b15c
 
 	return pSuite;
 }