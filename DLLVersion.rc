--- conflicted
+++ resolved
@@ -4,13 +4,8 @@
 
 #include "winres.h"
 
-<<<<<<< HEAD
 #define POCO_VERSION 1,8,0,0
 #define POCO_VERSION_STR "1.8.0"
-=======
-#define POCO_VERSION 1,7,9,0
-#define POCO_VERSION_STR "1.7.9"
->>>>>>> b7aaaabd
 
 VS_VERSION_INFO VERSIONINFO
  FILEVERSION POCO_VERSION
