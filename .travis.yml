--- conflicted
+++ resolved
@@ -107,20 +107,12 @@
     - env:    TEST_NAME="gcc-5.4.0 (CMake)"
       compiler: gcc
       script:
-<<<<<<< HEAD
-        - cmake -H. -Bcmake-build -GNinja -DENABLE_PDF=OFF -DENABLE_TESTS=ON && cmake --build cmake-build --target all && sudo -s PWD=`pwd` PATH=$PWD/cmake-3.5.1-Linux-x86_64/bin:$PATH POCO_BASE=$PWD CTEST_OUTPUT_ON_FAILURE=1 cmake --build cmake-build --target test
-=======
         - cmake -H. -Bcmake-build -GNinja -DENABLE_PDF=OFF -DENABLE_TESTS=ON && cmake --build cmake-build --target all && sudo -s PWD=`pwd` PATH=$PWD/cmake-3.5.1-Linux-x86_64/bin:$PATH CTEST_OUTPUT_ON_FAILURE=1 cmake --build cmake-build --target test
->>>>>>> 04c52793
 
     - env:    TEST_NAME="clang (CMake)"
       compiler: clang
       script:
-<<<<<<< HEAD
-        - cmake -H. -Bcmake-build -GNinja -DENABLE_PDF=OFF -DENABLE_TESTS=ON && cmake --build cmake-build --target all && sudo -s PWD=`pwd` PATH=$PWD/cmake-3.5.1-Linux-x86_64/bin:$PATH POCO_BASE=$PWD CTEST_OUTPUT_ON_FAILURE=1 cmake --build cmake-build --target test
-=======
         - cmake -H. -Bcmake-build -GNinja -DENABLE_PDF=OFF -DENABLE_TESTS=ON && cmake --build cmake-build --target all && sudo -s PWD=`pwd` PATH=$PWD/cmake-3.5.1-Linux-x86_64/bin:$PATH CTEST_OUTPUT_ON_FAILURE=1 cmake --build cmake-build --target test
->>>>>>> 04c52793
 
     - env:    TEST_NAME="arm-linux-gnueabi-g++ (CMake)"
       script:
