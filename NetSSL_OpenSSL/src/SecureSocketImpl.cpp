//
// SecureSocketImpl.cpp
//
// Library: NetSSL_OpenSSL
// Package: SSLSockets
// Module:  SecureSocketImpl
//
// Copyright (c) 2006-2010, Applied Informatics Software Engineering GmbH.
// and Contributors.
//
// SPDX-License-Identifier:	BSL-1.0
//


#include "Poco/Net/SecureSocketImpl.h"
#include "Poco/Net/SSLException.h"
#include "Poco/Net/Context.h"
#include "Poco/Net/X509Certificate.h"
#include "Poco/Net/Utility.h"
#include "Poco/Net/SecureStreamSocket.h"
#include "Poco/Net/SecureStreamSocketImpl.h"
#include "Poco/Net/StreamSocketImpl.h"
#include "Poco/Net/StreamSocket.h"
#include "Poco/Net/NetException.h"
#include "Poco/Net/DNS.h"
#include "Poco/NumberFormatter.h"
#include "Poco/NumberParser.h"
#include "Poco/Format.h"
#include <openssl/x509v3.h>
#include <openssl/err.h>


using Poco::IOException;
using Poco::TimeoutException;
using Poco::InvalidArgumentException;
using Poco::NumberFormatter;
using Poco::Timespan;


// workaround for C++-incompatible macro
#define POCO_BIO_set_nbio_accept(b,n) BIO_ctrl(b,BIO_C_SET_ACCEPT,1,(void*)((n)?"a":NULL))


namespace Poco {
namespace Net {


SecureSocketImpl::SecureSocketImpl(Poco::AutoPtr<SocketImpl> pSocketImpl, Context::Ptr pContext):
	_pSSL(0),
	_pSocket(pSocketImpl),
	_pContext(pContext),
	_needHandshake(false)
{
	poco_check_ptr (_pSocket);
	poco_check_ptr (_pContext);
}


SecureSocketImpl::~SecureSocketImpl()
{
	try
	{
		reset();
	}
	catch (...)
	{
		poco_unexpected();
	}
}


SocketImpl* SecureSocketImpl::acceptConnection(SocketAddress& clientAddr)
{
	poco_assert (!_pSSL);

	StreamSocket ss = _pSocket->acceptConnection(clientAddr);
	Poco::AutoPtr<SecureStreamSocketImpl> pSecureStreamSocketImpl = new SecureStreamSocketImpl(static_cast<StreamSocketImpl*>(ss.impl()), _pContext);
	pSecureStreamSocketImpl->acceptSSL();
	pSecureStreamSocketImpl->duplicate();
	return pSecureStreamSocketImpl;
}


void SecureSocketImpl::acceptSSL()
{
	poco_assert (!_pSSL);

	BIO* pBIO = BIO_new(BIO_s_socket());
	if (!pBIO) throw SSLException("Cannot create BIO object");
	BIO_set_fd(pBIO, static_cast<int>(_pSocket->sockfd()), BIO_NOCLOSE);

	_pSSL = SSL_new(_pContext->sslContext());
	if (!_pSSL)
	{
		BIO_free(pBIO);
		throw SSLException("Cannot create SSL object");
	}
	SSL_set_bio(_pSSL, pBIO, pBIO);
	SSL_set_accept_state(_pSSL);
	_needHandshake = true;
}


void SecureSocketImpl::connect(const SocketAddress& address, bool performHandshake)
{
	if (_pSSL) reset();

	poco_assert (!_pSSL);

	_pSocket->connect(address);
	connectSSL(performHandshake);
}


void SecureSocketImpl::connect(const SocketAddress& address, const Poco::Timespan& timeout, bool performHandshake)
{
	if (_pSSL) reset();

	poco_assert (!_pSSL);

	_pSocket->connect(address, timeout);
	Poco::Timespan receiveTimeout = _pSocket->getReceiveTimeout();
	Poco::Timespan sendTimeout = _pSocket->getSendTimeout();
	_pSocket->setReceiveTimeout(timeout);
	_pSocket->setSendTimeout(timeout);
	connectSSL(performHandshake);
	_pSocket->setReceiveTimeout(receiveTimeout);
	_pSocket->setSendTimeout(sendTimeout);
}


void SecureSocketImpl::connectNB(const SocketAddress& address)
{
	if (_pSSL) reset();

	poco_assert (!_pSSL);

	_pSocket->connectNB(address);
	connectSSL(false);
}


void SecureSocketImpl::connectSSL(bool performHandshake)
{
	poco_assert (!_pSSL);
	poco_assert (_pSocket->initialized());

	BIO* pBIO = BIO_new(BIO_s_socket());
	if (!pBIO) throw SSLException("Cannot create SSL BIO object");
	BIO_set_fd(pBIO, static_cast<int>(_pSocket->sockfd()), BIO_NOCLOSE);

	_pSSL = SSL_new(_pContext->sslContext());
	if (!_pSSL)
	{
		BIO_free(pBIO);
		throw SSLException("Cannot create SSL object");
	}
	SSL_set_bio(_pSSL, pBIO, pBIO);

	if (!_peerHostName.empty())
	{
		SSL_set_tlsext_host_name(_pSSL, _peerHostName.c_str());
	}

#if OPENSSL_VERSION_NUMBER >= 0x10001000L
	if(_pContext->ocspStaplingResponseVerificationEnabled())
	{
		SSL_set_tlsext_status_type(_pSSL, TLSEXT_STATUSTYPE_ocsp);
	}
<<<<<<< HEAD
#endif

#if OPENSSL_VERSION_NUMBER >= 0x10001000L
	if(_pContext->ocspStaplingResponseVerificationEnabled())
	{
		SSL_set_tlsext_status_type(_pSSL, TLSEXT_STATUSTYPE_ocsp);
	}
=======
>>>>>>> 6de1e18e
#endif

	if (_pSession)
	{
		SSL_set_session(_pSSL, _pSession->sslSession());
	}

	try
	{
		if (performHandshake && _pSocket->getBlocking())
		{
			int ret = SSL_connect(_pSSL);
			handleError(ret);
			verifyPeerCertificate();
		}
		else
		{
			SSL_set_connect_state(_pSSL);
			_needHandshake = true;
		}
	}
	catch (...)
	{
		SSL_free(_pSSL);
		_pSSL = 0;
		throw;
	}
}


void SecureSocketImpl::bind(const SocketAddress& address, bool reuseAddress)
{
	poco_check_ptr (_pSocket);

	_pSocket->bind(address, reuseAddress);
}


void SecureSocketImpl::bind(const SocketAddress& address, bool reuseAddress, bool reusePort)
{
	poco_check_ptr (_pSocket);

	_pSocket->bind(address, reuseAddress, reusePort);
}


void SecureSocketImpl::bind6(const SocketAddress& address, bool reuseAddress, bool ipV6Only)
{
	poco_check_ptr (_pSocket);

	_pSocket->bind6(address, reuseAddress, ipV6Only);
}


void SecureSocketImpl::bind6(const SocketAddress& address, bool reuseAddress, bool reusePort, bool ipV6Only)
{
	poco_check_ptr (_pSocket);

	_pSocket->bind6(address, reuseAddress, reusePort, ipV6Only);
}


void SecureSocketImpl::listen(int backlog)
{
	poco_check_ptr (_pSocket);

	_pSocket->listen(backlog);
}


void SecureSocketImpl::shutdown()
{
	if (_pSSL)
	{
        // Don't shut down the socket more than once.
        int shutdownState = SSL_get_shutdown(_pSSL);
        bool shutdownSent = (shutdownState & SSL_SENT_SHUTDOWN) == SSL_SENT_SHUTDOWN;
        if (!shutdownSent)
        {
			// A proper clean shutdown would require us to
			// retry the shutdown if we get a zero return
			// value, until SSL_shutdown() returns 1.
			// However, this will lead to problems with
			// most web browsers, so we just set the shutdown
			// flag by calling SSL_shutdown() once and be
			// done with it.
#if OPENSSL_VERSION_NUMBER >= 0x30000000L
			int rc = 0;
			if (!_bidirectShutdown)
				rc = SSL_shutdown(_pSSL);
			else
			{
				Poco::Timespan recvTimeout = _pSocket->getReceiveTimeout();
				Poco::Timespan pollTimeout(0, 100000);
				Poco::Timestamp tsNow;
				do
				{
					rc = SSL_shutdown(_pSSL);
					if (rc == 1) break;
					if (rc < 0)
					{
						int err = SSL_get_error(_pSSL, rc);
						if (err == SSL_ERROR_WANT_READ)
							_pSocket->poll(pollTimeout, Poco::Net::Socket::SELECT_READ);
						else if (err == SSL_ERROR_WANT_WRITE)
							_pSocket->poll(pollTimeout, Poco::Net::Socket::SELECT_WRITE);
						else
						{
							int socketError = SocketImpl::lastError();
							long lastError = ERR_get_error();
							if ((err == SSL_ERROR_SSL) && (socketError == 0) && (lastError == 0x0A000123))
								rc = 0;
							break;
						}
					}
					else _pSocket->poll(pollTimeout, Poco::Net::Socket::SELECT_READ);
				} while (!tsNow.isElapsed(recvTimeout.totalMicroseconds()));
			}
#else
			int rc = SSL_shutdown(_pSSL);
#endif
			if (rc < 0) handleError(rc);
			if (_pSocket->getBlocking())
			{
				_pSocket->shutdown();
			}
		}
	}
}


void SecureSocketImpl::close()
{
	try
	{
		shutdown();
	}
	catch (...)
	{
	}
	_pSocket->close();
}


int SecureSocketImpl::sendBytes(const void* buffer, int length, int flags)
{
	poco_assert (_pSocket->initialized());
	poco_check_ptr (_pSSL);

	int rc;
	if (_needHandshake)
	{
		rc = completeHandshake();
		if (rc == 1)
			verifyPeerCertificate();
		else if (rc == 0)
			throw SSLConnectionUnexpectedlyClosedException();
		else
			return rc;
	}
	do
	{
		rc = SSL_write(_pSSL, buffer, length);
	}
	while (mustRetry(rc));
	if (rc <= 0)
	{
		rc = handleError(rc);
		if (rc == 0) throw SSLConnectionUnexpectedlyClosedException();
	}
	return rc;
}


int SecureSocketImpl::receiveBytes(void* buffer, int length, int flags)
{
	poco_assert (_pSocket->initialized());
	poco_check_ptr (_pSSL);

	int rc;
	if (_needHandshake)
	{
		rc = completeHandshake();
		if (rc == 1)
			verifyPeerCertificate();
		else
			return rc;
	}
	do
	{
		rc = SSL_read(_pSSL, buffer, length);
	}
	while (mustRetry(rc));
	_bidirectShutdown = false;
	if (rc <= 0)
	{
		return handleError(rc);
	}
	return rc;
}


int SecureSocketImpl::available() const
{
	poco_check_ptr (_pSSL);

	return SSL_pending(_pSSL);
}


int SecureSocketImpl::completeHandshake()
{
	poco_assert (_pSocket->initialized());
	poco_check_ptr (_pSSL);

	int rc;
	do
	{
		rc = SSL_do_handshake(_pSSL);
	}
	while (mustRetry(rc));
	if (rc <= 0)
	{
		return handleError(rc);
	}
	_needHandshake = false;
	return rc;
}


void SecureSocketImpl::verifyPeerCertificate()
{
	if (_peerHostName.empty())
		verifyPeerCertificate(_pSocket->peerAddress().host().toString());
	else
		verifyPeerCertificate(_peerHostName);
}


void SecureSocketImpl::verifyPeerCertificate(const std::string& hostName)
{
	long certErr = verifyPeerCertificateImpl(hostName);
	if (certErr != X509_V_OK)
	{
		std::string msg = Utility::convertCertificateError(certErr);
		throw CertificateValidationException("Unacceptable certificate from " + hostName, msg);
	}
}


long SecureSocketImpl::verifyPeerCertificateImpl(const std::string& hostName)
{
	Context::VerificationMode mode = _pContext->verificationMode();
	if (mode == Context::VERIFY_NONE || !_pContext->extendedCertificateVerificationEnabled() ||
	    (mode != Context::VERIFY_STRICT && isLocalHost(hostName)))
	{
		return X509_V_OK;
	}

	X509* pCert = SSL_get_peer_certificate(_pSSL);
	if (pCert)
	{
		X509Certificate cert(pCert);
		return cert.verify(hostName) ? X509_V_OK : X509_V_ERR_APPLICATION_VERIFICATION;
	}
	else return X509_V_OK;
}


bool SecureSocketImpl::isLocalHost(const std::string& hostName)
{
	try
	{
		SocketAddress addr(hostName, 0);
		return addr.host().isLoopback();
	}
	catch (Poco::Exception&)
	{
		return false;
	}
}


X509* SecureSocketImpl::peerCertificate() const
{
	if (_pSSL)
		return SSL_get_peer_certificate(_pSSL);
	else
		return 0;
}


bool SecureSocketImpl::mustRetry(int rc)
{
	if (rc <= 0)
	{
		int sslError = SSL_get_error(_pSSL, rc);
		int socketError = _pSocket->lastError();
		switch (sslError)
		{
		case SSL_ERROR_WANT_READ:
			if (_pSocket->getBlocking())
			{
				if (_pSocket->poll(_pSocket->getReceiveTimeout(), Poco::Net::Socket::SELECT_READ))
					return true;
				else
					throw Poco::TimeoutException();
			}
			break;
		case SSL_ERROR_WANT_WRITE:
			if (_pSocket->getBlocking())
			{
				if (_pSocket->poll(_pSocket->getSendTimeout(), Poco::Net::Socket::SELECT_WRITE))
					return true;
				else
					throw Poco::TimeoutException();
			}
			break;
		case SSL_ERROR_SYSCALL:
			return socketError == POCO_EAGAIN || socketError == POCO_EINTR;
		default:
			return socketError == POCO_EINTR;
		}
	}
	return false;
}


int SecureSocketImpl::handleError(int rc)
{
	if (rc > 0) return rc;

	int sslError = SSL_get_error(_pSSL, rc);
	int socketError = SocketImpl::lastError();

	switch (sslError)
	{
	case SSL_ERROR_ZERO_RETURN:
		return 0;
	case SSL_ERROR_WANT_READ:
		return SecureStreamSocket::ERR_SSL_WANT_READ;
	case SSL_ERROR_WANT_WRITE:
		return SecureStreamSocket::ERR_SSL_WANT_WRITE;
	case SSL_ERROR_WANT_CONNECT:
	case SSL_ERROR_WANT_ACCEPT:
	case SSL_ERROR_WANT_X509_LOOKUP:
		// these should not occur
		poco_bugcheck();
		return rc;
	// SSL_GET_ERROR(3ossl):
	// On an unexpected EOF, versions before OpenSSL 3.0 returned
	// SSL_ERROR_SYSCALL, nothing was added to the error stack, and
	// errno was 0.  Since OpenSSL 3.0 the returned error is
	// SSL_ERROR_SSL with a meaningful error on the error stack.
#if OPENSSL_VERSION_NUMBER >= 0x30000000L
	case SSL_ERROR_SSL:
#else
	case SSL_ERROR_SYSCALL:
#endif
		if (socketError)
		{
			SocketImpl::error(socketError);
		}
		// fallthrough
	default:
		{
			long lastError = ERR_get_error();
			std::string msg;
			if (lastError)
			{
				char buffer[256];
				ERR_error_string_n(lastError, buffer, sizeof(buffer));
				msg = buffer;
			}
#if OPENSSL_VERSION_NUMBER >= 0x30000000L
			if (sslError == SSL_ERROR_SSL)
#else
			if (lastError == 0)
#endif
			{
				if (rc == 0)
				{
					// Most web browsers do this, don't report an error
					if (_pContext->isForServerUse())
						return 0;
					else
						throw SSLConnectionUnexpectedlyClosedException(msg);
				}
				else if (rc == -1)
				{
					throw SSLConnectionUnexpectedlyClosedException(msg);
				}
				else
				{
					SecureStreamSocketImpl::error(Poco::format("The BIO reported an error: %d", rc));
				}
			}
			else if (lastError)
			{
				throw SSLException(msg);
			}
		}
 		break;
	}
	return rc;
}


void SecureSocketImpl::setPeerHostName(const std::string& peerHostName)
{
	_peerHostName = peerHostName;
}


void SecureSocketImpl::reset()
{
	close();
	if (_pSSL)
	{
		SSL_free(_pSSL);
		_pSSL = 0;
	}
}


void SecureSocketImpl::abort()
{
	_pSocket->shutdown();
}


Session::Ptr SecureSocketImpl::currentSession()
{
	if (_pSSL)
	{
		SSL_SESSION* pSession = SSL_get1_session(_pSSL);
		if (pSession)
		{
			if (_pSession && pSession == _pSession->sslSession())
			{
				SSL_SESSION_free(pSession);
				return _pSession;
			}
			else return new Session(pSession);
		}
	}
	return 0;
}


void SecureSocketImpl::useSession(Session::Ptr pSession)
{
	_pSession = pSession;
}


bool SecureSocketImpl::sessionWasReused()
{
	if (_pSSL)
		return SSL_session_reused(_pSSL) != 0;
	else
		return false;
}


} } // namespace Poco::Net<|MERGE_RESOLUTION|>--- conflicted
+++ resolved
@@ -167,16 +167,6 @@
 	{
 		SSL_set_tlsext_status_type(_pSSL, TLSEXT_STATUSTYPE_ocsp);
 	}
-<<<<<<< HEAD
-#endif
-
-#if OPENSSL_VERSION_NUMBER >= 0x10001000L
-	if(_pContext->ocspStaplingResponseVerificationEnabled())
-	{
-		SSL_set_tlsext_status_type(_pSSL, TLSEXT_STATUSTYPE_ocsp);
-	}
-=======
->>>>>>> 6de1e18e
 #endif
 
 	if (_pSession)
