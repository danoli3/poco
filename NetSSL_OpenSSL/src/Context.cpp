//
// Context.cpp
//
// Library: NetSSL_OpenSSL
// Package: SSLCore
// Module:  Context
//
// Copyright (c) 2006-2010, Applied Informatics Software Engineering GmbH.
// and Contributors.
//
// SPDX-License-Identifier:	BSL-1.0
//


#include "Poco/Net/Context.h"
#include "Poco/Net/SSLManager.h"
#include "Poco/Net/SSLException.h"
#include "Poco/Net/Utility.h"
#include "Poco/Crypto/OpenSSLInitializer.h"
#include "Poco/File.h"
#include "Poco/Path.h"
#include "Poco/Timestamp.h"
#include "Poco/Format.h"
#include "Poco/Error.h"
#include <openssl/bio.h>
#include <openssl/err.h>
#include <openssl/ssl.h>
#include <openssl/x509v3.h>
#if OPENSSL_VERSION_NUMBER >= 0x30000000L
#include <openssl/core_names.h>
#include <openssl/decoder.h>
#endif // OPENSSL_VERSION_NUMBER >= 0x30000000L
#include <iostream>


namespace Poco {
namespace Net {


Context::Params::Params():
	verificationMode(VERIFY_RELAXED),
	verificationDepth(9),
	loadDefaultCAs(false),
	ocspStaplingVerification(false),
	cipherList("ALL:!ADH:!LOW:!EXP:!MD5:@STRENGTH"),
	dhUse2048Bits(false),
	securityLevel(SECURITY_LEVEL_NONE)
{
}


Context::Context(Usage usage, const Params& params):
	_usage(usage),
	_mode(params.verificationMode),
	_pSSLContext(0),
	_extendedCertificateVerification(true),
	_ocspStaplingResponseVerification(false)
{
	init(params);
}


Context::Context(
	Usage usage,
	const std::string& privateKeyFile,
	const std::string& certificateFile,
	const std::string& caLocation,
	VerificationMode verificationMode,
	int verificationDepth,
	bool loadDefaultCAs,
	const std::string& cipherList):
	_usage(usage),
	_mode(verificationMode),
	_pSSLContext(0),
	_extendedCertificateVerification(true),
	_ocspStaplingResponseVerification(false)
{
	Params params;
	params.privateKeyFile = privateKeyFile;
	params.certificateFile = certificateFile;
	params.caLocation = caLocation;
	params.verificationMode = verificationMode;
	params.verificationDepth = verificationDepth;
	params.loadDefaultCAs = loadDefaultCAs;
	params.cipherList = cipherList;
	init(params);
}


Context::Context(
	Usage usage,
	const std::string& caLocation,
	VerificationMode verificationMode,
	int verificationDepth,
	bool loadDefaultCAs,
	const std::string& cipherList):
	_usage(usage),
	_mode(verificationMode),
	_pSSLContext(0),
	_extendedCertificateVerification(true),
	_ocspStaplingResponseVerification(false)
{
	Params params;
	params.caLocation = caLocation;
	params.verificationMode = verificationMode;
	params.verificationDepth = verificationDepth;
	params.loadDefaultCAs = loadDefaultCAs;
	params.cipherList = cipherList;
	init(params);
}


Context::~Context()
{
	try
	{
		SSL_CTX_free(_pSSLContext);
		Poco::Crypto::OpenSSLInitializer::uninitialize();
	}
	catch (...)
	{
		poco_unexpected();
	}
}


void Context::init(const Params& params)
{
	Poco::Crypto::OpenSSLInitializer::initialize();

	createSSLContext();

	try
	{
		int errCode = 0;

		setSecurityLevel(params.securityLevel);

		if (!params.caLocation.empty())
		{
			Poco::File aFile(params.caLocation);
			if (aFile.isDirectory())
				errCode = SSL_CTX_load_verify_locations(_pSSLContext, 0, Poco::Path::transcode(params.caLocation).c_str());
			else
				errCode = SSL_CTX_load_verify_locations(_pSSLContext, Poco::Path::transcode(params.caLocation).c_str(), 0);
			if (errCode != 1)
			{
				std::string msg = Utility::getLastError();
				throw SSLContextException(std::string("Cannot load CA file/directory at ") + params.caLocation, msg);
			}
		}

		if (params.loadDefaultCAs)
		{
			errCode = SSL_CTX_set_default_verify_paths(_pSSLContext);
			if (errCode != 1)
			{
				std::string msg = Utility::getLastError();
				throw SSLContextException("Cannot load default CA certificates", msg);
			}
		}

		if (!params.privateKeyFile.empty())
		{
			errCode = SSL_CTX_use_PrivateKey_file(_pSSLContext, Poco::Path::transcode(params.privateKeyFile).c_str(), SSL_FILETYPE_PEM);
			if (errCode != 1)
			{
				std::string msg = Utility::getLastError();
				throw SSLContextException(std::string("Error loading private key from file ") + params.privateKeyFile, msg);
			}
		}

		std::string certificateFile = params.certificateFile;
		if (certificateFile.empty()) certificateFile = params.privateKeyFile;
		if (!certificateFile.empty())
		{
			errCode = SSL_CTX_use_certificate_chain_file(_pSSLContext, Poco::Path::transcode(certificateFile).c_str());
			if (errCode != 1)
			{
				std::string errMsg = Utility::getLastError();
				throw SSLContextException(std::string("Error loading certificate from file ") + certificateFile, errMsg);
			}
		}

		if (isForServerUse())
			SSL_CTX_set_verify(_pSSLContext, params.verificationMode, &SSLManager::verifyServerCallback);
		else
			SSL_CTX_set_verify(_pSSLContext, params.verificationMode, &SSLManager::verifyClientCallback);

		SSL_CTX_set_cipher_list(_pSSLContext, params.cipherList.c_str());
		SSL_CTX_set_verify_depth(_pSSLContext, params.verificationDepth);
		SSL_CTX_set_mode(_pSSLContext, SSL_MODE_AUTO_RETRY);
		SSL_CTX_set_session_cache_mode(_pSSLContext, SSL_SESS_CACHE_OFF);
		SSL_CTX_set_ex_data(_pSSLContext, SSLManager::instance().contextIndex(), this);

		if (!isForServerUse() && params.ocspStaplingVerification)
		{
#if OPENSSL_VERSION_NUMBER >= 0x10001000L
			_ocspStaplingResponseVerification = true;
			SSL_CTX_set_tlsext_status_cb(_pSSLContext, &SSLManager::verifyOCSPResponseCallback);
			SSL_CTX_set_tlsext_status_arg(_pSSLContext, this);
#else
			throw SSLContextException("OCSP Stapling is not supported by this OpenSSL version");
#endif
		}
<<<<<<< HEAD

		if (!isForServerUse() && params.ocspStaplingVerification)
		{
#if OPENSSL_VERSION_NUMBER >= 0x10001000L
			_ocspStaplingResponseVerification = true;
			SSL_CTX_set_tlsext_status_cb(_pSSLContext, &SSLManager::verifyOCSPResponseCallback);
			SSL_CTX_set_tlsext_status_arg(_pSSLContext, this);
#else
			throw SSLContextException("OCSP Stapling is not supported by this OpenSSL version");
#endif
		}
=======
>>>>>>> 6de1e18e

		initDH(params.dhUse2048Bits, params.dhParamsFile);
		initECDH(params.ecdhCurve);
	}
	catch (...)
	{
		SSL_CTX_free(_pSSLContext);
		throw;
	}
}


void Context::setSecurityLevel(SecurityLevel level)
{
#if OPENSSL_VERSION_NUMBER >= 0x10100000L
	SSL_CTX_set_security_level(_pSSLContext, static_cast<int>(level));
#endif
}


void Context::useCertificate(const Poco::Crypto::X509Certificate& certificate)
{
	int errCode = SSL_CTX_use_certificate(_pSSLContext, const_cast<X509*>(certificate.certificate()));
	if (errCode != 1)
	{
		std::string msg = Utility::getLastError();
		throw SSLContextException("Cannot set certificate for Context", msg);
	}
}


void Context::addChainCertificate(const Poco::Crypto::X509Certificate& certificate)
{
	X509* pCert = certificate.dup();
	int errCode = SSL_CTX_add_extra_chain_cert(_pSSLContext, pCert);
	if (errCode != 1)
	{
		X509_free(pCert);
		std::string msg = Utility::getLastError();
		throw SSLContextException("Cannot add chain certificate to Context", msg);
	}
}


void Context::addCertificateAuthority(const Crypto::X509Certificate &certificate)
{
	if (X509_STORE* store = SSL_CTX_get_cert_store(_pSSLContext))
	{
		int errCode = X509_STORE_add_cert(store, const_cast<X509*>(certificate.certificate()));
		if (errCode != 1)
		{
			std::string msg = Utility::getLastError();
			throw SSLContextException("Cannot add certificate authority to Context", msg);
		}
	}
	else
	{
		std::string msg = Utility::getLastError();
		throw SSLContextException("Cannot add certificate authority to Context", msg);
	}
}


void Context::usePrivateKey(const Poco::Crypto::RSAKey& key)
{
	int errCode = SSL_CTX_use_RSAPrivateKey(_pSSLContext, key.impl()->getRSA());
	if (errCode != 1)
	{
		std::string msg = Utility::getLastError();
		throw SSLContextException("Cannot set private key for Context", msg);
	}
}


void Context::usePrivateKey(const Poco::Crypto::EVPPKey& pkey)
{
	int errCode = SSL_CTX_use_PrivateKey(_pSSLContext, const_cast<EVP_PKEY*>(static_cast<const EVP_PKEY*>(pkey)));
	if (errCode != 1)
	{
		std::string msg = Utility::getLastError();
		throw SSLContextException("Cannot set private key for Context", msg);
	}
}


void Context::enableSessionCache(bool flag)
{
	if (flag)
	{
		SSL_CTX_set_session_cache_mode(_pSSLContext, isForServerUse() ? SSL_SESS_CACHE_SERVER : SSL_SESS_CACHE_CLIENT);
	}
	else
	{
		SSL_CTX_set_session_cache_mode(_pSSLContext, SSL_SESS_CACHE_OFF);
	}
}


void Context::enableSessionCache(bool flag, const std::string& sessionIdContext)
{
	poco_assert (isForServerUse());

	if (flag)
	{
		SSL_CTX_set_session_cache_mode(_pSSLContext, SSL_SESS_CACHE_SERVER);
	}
	else
	{
		SSL_CTX_set_session_cache_mode(_pSSLContext, SSL_SESS_CACHE_OFF);
	}

	unsigned length = static_cast<unsigned>(sessionIdContext.length());
	if (length > SSL_MAX_SSL_SESSION_ID_LENGTH) length = SSL_MAX_SSL_SESSION_ID_LENGTH;
	int rc = SSL_CTX_set_session_id_context(_pSSLContext, reinterpret_cast<const unsigned char*>(sessionIdContext.data()), length);
	if (rc != 1) throw SSLContextException("cannot set session ID context");
}


bool Context::sessionCacheEnabled() const
{
	return SSL_CTX_get_session_cache_mode(_pSSLContext) != SSL_SESS_CACHE_OFF;
}


void Context::setSessionCacheSize(std::size_t size)
{
	poco_assert (isForServerUse());

	SSL_CTX_sess_set_cache_size(_pSSLContext, static_cast<long>(size));
}


std::size_t Context::getSessionCacheSize() const
{
	poco_assert (isForServerUse());

	return static_cast<std::size_t>(SSL_CTX_sess_get_cache_size(_pSSLContext));
}


void Context::setSessionTimeout(long seconds)
{
	poco_assert (isForServerUse());

	SSL_CTX_set_timeout(_pSSLContext, seconds);
}


long Context::getSessionTimeout() const
{
	poco_assert (isForServerUse());

	return SSL_CTX_get_timeout(_pSSLContext);
}


void Context::flushSessionCache()
{
	poco_assert (isForServerUse());

	Poco::Timestamp now;
	SSL_CTX_flush_sessions(_pSSLContext, static_cast<long>(now.epochTime()));
}


void Context::enableExtendedCertificateVerification(bool flag)
{
	_extendedCertificateVerification = flag;
}


void Context::disableStatelessSessionResumption()
{
#if defined(SSL_OP_NO_TICKET)
	SSL_CTX_set_options(_pSSLContext, SSL_OP_NO_TICKET);
#endif
}


void Context::disableProtocols(int protocols)
{
	if (protocols & PROTO_SSLV2)
	{
#if defined(SSL_OP_NO_SSLv2)
		SSL_CTX_set_options(_pSSLContext, SSL_OP_NO_SSLv2);
#endif
	}
	if (protocols & PROTO_SSLV3)
	{
#if defined(SSL_OP_NO_SSLv3)
		SSL_CTX_set_options(_pSSLContext, SSL_OP_NO_SSLv3);
#endif
	}
	if (protocols & PROTO_TLSV1)
	{
#if defined(SSL_OP_NO_TLSv1)
		SSL_CTX_set_options(_pSSLContext, SSL_OP_NO_TLSv1);
#endif
	}
	if (protocols & PROTO_TLSV1_1)
	{
#if defined(SSL_OP_NO_TLSv1_1)
		SSL_CTX_set_options(_pSSLContext, SSL_OP_NO_TLSv1_1);
#endif
	}
	if (protocols & PROTO_TLSV1_2)
	{
#if defined(SSL_OP_NO_TLSv1_2)
		SSL_CTX_set_options(_pSSLContext, SSL_OP_NO_TLSv1_2);
#endif
	}
	if (protocols & PROTO_TLSV1_3)
	{
#if defined(SSL_OP_NO_TLSv1_3)
		SSL_CTX_set_options(_pSSLContext, SSL_OP_NO_TLSv1_3);
#endif
	}
}


void Context::requireMinimumProtocol(Protocols protocol)
{
#if OPENSSL_VERSION_NUMBER >= 0x10101000L
	int version = 0;
	switch (protocol)
	{
	case PROTO_SSLV2:
		throw Poco::InvalidArgumentException("SSLv2 is no longer supported");
	case PROTO_SSLV3:
		throw Poco::InvalidArgumentException("SSLv3 is no longer supported");
		break;
	case PROTO_TLSV1:
		version = TLS1_VERSION;
		break;
	case PROTO_TLSV1_1:
		version = TLS1_1_VERSION;
		break;
	case PROTO_TLSV1_2:
		version = TLS1_2_VERSION;
		break;
	case PROTO_TLSV1_3:
		version = TLS1_3_VERSION;
		break;
	}
	if (!SSL_CTX_set_min_proto_version(_pSSLContext, version))
	{
		unsigned long err = ERR_get_error();
		throw SSLException("Cannot set minimum supported version on SSL_CTX object", ERR_error_string(err, 0));
	}

#else

	switch (protocol)
	{
	case PROTO_SSLV2:
		throw Poco::InvalidArgumentException("SSLv2 is no longer supported");

	case PROTO_SSLV3:
		throw Poco::InvalidArgumentException("SSLv3 is no longer supported");
		break;

	case PROTO_TLSV1:
		disableProtocols(PROTO_SSLV2 | PROTO_SSLV3);
		break;

	case PROTO_TLSV1_1:
#if defined(SSL_OP_NO_TLSv1_1) && !defined(OPENSSL_NO_TLS1)
		disableProtocols(PROTO_SSLV2 | PROTO_SSLV3 | PROTO_TLSV1);
#else
		throw Poco::InvalidArgumentException("TLSv1.1 is not supported by the available OpenSSL library");
#endif
		break;

	case PROTO_TLSV1_2:
#if defined(SSL_OP_NO_TLSv1_2) && !defined(OPENSSL_NO_TLS1)
		disableProtocols(PROTO_SSLV2 | PROTO_SSLV3 | PROTO_TLSV1 | PROTO_TLSV1_1);
#else
		throw Poco::InvalidArgumentException("TLSv1.2 is not supported by the available OpenSSL library");
#endif
		break;

	case PROTO_TLSV1_3:
		throw Poco::InvalidArgumentException("TLSv1.3 is not supported by the available OpenSSL library");
		break;
	}
#endif
}


void Context::preferServerCiphers()
{
#if defined(SSL_OP_CIPHER_SERVER_PREFERENCE)
	SSL_CTX_set_options(_pSSLContext, SSL_OP_CIPHER_SERVER_PREFERENCE);
#endif
}


void Context::setInvalidCertificateHandler(InvalidCertificateHandlerPtr pInvalidCertificateHandler)
{
	_pInvalidCertificateHandler = pInvalidCertificateHandler;
}


void Context::createSSLContext()
{
	int minTLSVersion = 0;

	if (SSLManager::isFIPSEnabled())
	{
#if OPENSSL_VERSION_NUMBER >= 0x10100000L
		_pSSLContext = SSL_CTX_new(TLS_method());
#else
		_pSSLContext = SSL_CTX_new(TLSv1_method());
#endif
	}
	else
	{
		switch (_usage)
		{
		case CLIENT_USE:
		case TLS_CLIENT_USE:
#if OPENSSL_VERSION_NUMBER >= 0x10100000L
			_pSSLContext = SSL_CTX_new(TLS_client_method());
			minTLSVersion = TLS1_VERSION;
#else
			_pSSLContext = SSL_CTX_new(SSLv23_client_method());
#endif
			break;

		case SERVER_USE:
		case TLS_SERVER_USE:
#if OPENSSL_VERSION_NUMBER >= 0x10100000L
			_pSSLContext = SSL_CTX_new(TLS_server_method());
			minTLSVersion = TLS1_VERSION;
#else
			_pSSLContext = SSL_CTX_new(SSLv23_server_method());
#endif
			break;

		case TLSV1_CLIENT_USE:
#if OPENSSL_VERSION_NUMBER >= 0x10100000L
			_pSSLContext = SSL_CTX_new(TLS_client_method());
			minTLSVersion = TLS1_VERSION;
#else
			_pSSLContext = SSL_CTX_new(TLSv1_client_method());
#endif
			break;

		case TLSV1_SERVER_USE:
#if OPENSSL_VERSION_NUMBER >= 0x10100000L
			_pSSLContext = SSL_CTX_new(TLS_server_method());
			minTLSVersion = TLS1_VERSION;
#else
			_pSSLContext = SSL_CTX_new(TLSv1_server_method());
#endif
			break;

#if defined(SSL_OP_NO_TLSv1_1) && !defined(OPENSSL_NO_TLS1)
/* SSL_OP_NO_TLSv1_1 is defined in ssl.h if the library version supports TLSv1.1.
 * OPENSSL_NO_TLS1 is defined in opensslconf.h or on the compiler command line
 * if TLS1.x was removed at OpenSSL library build time via Configure options.
 */
        case TLSV1_1_CLIENT_USE:
#if OPENSSL_VERSION_NUMBER >= 0x10100000L
			_pSSLContext = SSL_CTX_new(TLS_client_method());
			minTLSVersion = TLS1_1_VERSION;
#else
            _pSSLContext = SSL_CTX_new(TLSv1_1_client_method());
#endif
            break;

        case TLSV1_1_SERVER_USE:
#if OPENSSL_VERSION_NUMBER >= 0x10100000L
            _pSSLContext = SSL_CTX_new(TLS_server_method());
			minTLSVersion = TLS1_1_VERSION;
#else
            _pSSLContext = SSL_CTX_new(TLSv1_1_server_method());
#endif
            break;
#endif

#if defined(SSL_OP_NO_TLSv1_2) && !defined(OPENSSL_NO_TLS1)
        case TLSV1_2_CLIENT_USE:
#if OPENSSL_VERSION_NUMBER >= 0x10100000L
            _pSSLContext = SSL_CTX_new(TLS_client_method());
            minTLSVersion = TLS1_2_VERSION;
#else
            _pSSLContext = SSL_CTX_new(TLSv1_2_client_method());
#endif
            break;

        case TLSV1_2_SERVER_USE:
#if OPENSSL_VERSION_NUMBER >= 0x10100000L
            _pSSLContext = SSL_CTX_new(TLS_server_method());
            minTLSVersion = TLS1_2_VERSION;
#else
            _pSSLContext = SSL_CTX_new(TLSv1_2_server_method());
#endif
            break;
#endif

#if defined(SSL_OP_NO_TLSv1_3) && !defined(OPENSSL_NO_TLS1)
        case TLSV1_3_CLIENT_USE:
#if OPENSSL_VERSION_NUMBER >= 0x10101000L
            _pSSLContext = SSL_CTX_new(TLS_client_method());
            minTLSVersion = TLS1_3_VERSION;
#endif
            break;

        case TLSV1_3_SERVER_USE:
#if OPENSSL_VERSION_NUMBER >= 0x10101000L
            _pSSLContext = SSL_CTX_new(TLS_server_method());
            minTLSVersion = TLS1_3_VERSION;
#endif
            break;
#endif

		default:
			throw Poco::InvalidArgumentException("Invalid or unsupported usage");
		}
	}
	if (!_pSSLContext)
	{
		unsigned long err = ERR_get_error();
		throw SSLException("Cannot create SSL_CTX object", ERR_error_string(err, 0));
	}

#if OPENSSL_VERSION_NUMBER >= 0x10100000L
	if (minTLSVersion)
	{
		if (!SSL_CTX_set_min_proto_version(_pSSLContext, minTLSVersion))
		{
			SSL_CTX_free(_pSSLContext);
			_pSSLContext = 0;
			unsigned long err = ERR_get_error();
			throw SSLException("Cannot set minimum supported version on SSL_CTX object", ERR_error_string(err, 0));
		}
	}
#endif

	SSL_CTX_set_default_passwd_cb(_pSSLContext, &SSLManager::privateKeyPassphraseCallback);
	Utility::clearErrorStack();
	SSL_CTX_set_options(_pSSLContext, SSL_OP_ALL);
}


void Context::initDH(bool use2048Bits, const std::string& dhParamsFile)
{
#ifndef OPENSSL_NO_DH
	static const unsigned char dh1024_p[] =
	{
		0xB1,0x0B,0x8F,0x96,0xA0,0x80,0xE0,0x1D,0xDE,0x92,0xDE,0x5E,
		0xAE,0x5D,0x54,0xEC,0x52,0xC9,0x9F,0xBC,0xFB,0x06,0xA3,0xC6,
		0x9A,0x6A,0x9D,0xCA,0x52,0xD2,0x3B,0x61,0x60,0x73,0xE2,0x86,
		0x75,0xA2,0x3D,0x18,0x98,0x38,0xEF,0x1E,0x2E,0xE6,0x52,0xC0,
		0x13,0xEC,0xB4,0xAE,0xA9,0x06,0x11,0x23,0x24,0x97,0x5C,0x3C,
		0xD4,0x9B,0x83,0xBF,0xAC,0xCB,0xDD,0x7D,0x90,0xC4,0xBD,0x70,
		0x98,0x48,0x8E,0x9C,0x21,0x9A,0x73,0x72,0x4E,0xFF,0xD6,0xFA,
		0xE5,0x64,0x47,0x38,0xFA,0xA3,0x1A,0x4F,0xF5,0x5B,0xCC,0xC0,
		0xA1,0x51,0xAF,0x5F,0x0D,0xC8,0xB4,0xBD,0x45,0xBF,0x37,0xDF,
		0x36,0x5C,0x1A,0x65,0xE6,0x8C,0xFD,0xA7,0x6D,0x4D,0xA7,0x08,
		0xDF,0x1F,0xB2,0xBC,0x2E,0x4A,0x43,0x71,
	};

	static const unsigned char dh1024_g[] =
	{
		0xA4,0xD1,0xCB,0xD5,0xC3,0xFD,0x34,0x12,0x67,0x65,0xA4,0x42,
		0xEF,0xB9,0x99,0x05,0xF8,0x10,0x4D,0xD2,0x58,0xAC,0x50,0x7F,
		0xD6,0x40,0x6C,0xFF,0x14,0x26,0x6D,0x31,0x26,0x6F,0xEA,0x1E,
		0x5C,0x41,0x56,0x4B,0x77,0x7E,0x69,0x0F,0x55,0x04,0xF2,0x13,
		0x16,0x02,0x17,0xB4,0xB0,0x1B,0x88,0x6A,0x5E,0x91,0x54,0x7F,
		0x9E,0x27,0x49,0xF4,0xD7,0xFB,0xD7,0xD3,0xB9,0xA9,0x2E,0xE1,
		0x90,0x9D,0x0D,0x22,0x63,0xF8,0x0A,0x76,0xA6,0xA2,0x4C,0x08,
		0x7A,0x09,0x1F,0x53,0x1D,0xBF,0x0A,0x01,0x69,0xB6,0xA2,0x8A,
		0xD6,0x62,0xA4,0xD1,0x8E,0x73,0xAF,0xA3,0x2D,0x77,0x9D,0x59,
		0x18,0xD0,0x8B,0xC8,0x85,0x8F,0x4D,0xCE,0xF9,0x7C,0x2A,0x24,
		0x85,0x5E,0x6E,0xEB,0x22,0xB3,0xB2,0xE5,
	};

	static const unsigned char dh2048_p[] =
	{
		0x87,0xA8,0xE6,0x1D,0xB4,0xB6,0x66,0x3C,0xFF,0xBB,0xD1,0x9C,
		0x65,0x19,0x59,0x99,0x8C,0xEE,0xF6,0x08,0x66,0x0D,0xD0,0xF2,
		0x5D,0x2C,0xEE,0xD4,0x43,0x5E,0x3B,0x00,0xE0,0x0D,0xF8,0xF1,
		0xD6,0x19,0x57,0xD4,0xFA,0xF7,0xDF,0x45,0x61,0xB2,0xAA,0x30,
		0x16,0xC3,0xD9,0x11,0x34,0x09,0x6F,0xAA,0x3B,0xF4,0x29,0x6D,
		0x83,0x0E,0x9A,0x7C,0x20,0x9E,0x0C,0x64,0x97,0x51,0x7A,0xBD,
		0x5A,0x8A,0x9D,0x30,0x6B,0xCF,0x67,0xED,0x91,0xF9,0xE6,0x72,
		0x5B,0x47,0x58,0xC0,0x22,0xE0,0xB1,0xEF,0x42,0x75,0xBF,0x7B,
		0x6C,0x5B,0xFC,0x11,0xD4,0x5F,0x90,0x88,0xB9,0x41,0xF5,0x4E,
		0xB1,0xE5,0x9B,0xB8,0xBC,0x39,0xA0,0xBF,0x12,0x30,0x7F,0x5C,
		0x4F,0xDB,0x70,0xC5,0x81,0xB2,0x3F,0x76,0xB6,0x3A,0xCA,0xE1,
		0xCA,0xA6,0xB7,0x90,0x2D,0x52,0x52,0x67,0x35,0x48,0x8A,0x0E,
		0xF1,0x3C,0x6D,0x9A,0x51,0xBF,0xA4,0xAB,0x3A,0xD8,0x34,0x77,
		0x96,0x52,0x4D,0x8E,0xF6,0xA1,0x67,0xB5,0xA4,0x18,0x25,0xD9,
		0x67,0xE1,0x44,0xE5,0x14,0x05,0x64,0x25,0x1C,0xCA,0xCB,0x83,
		0xE6,0xB4,0x86,0xF6,0xB3,0xCA,0x3F,0x79,0x71,0x50,0x60,0x26,
		0xC0,0xB8,0x57,0xF6,0x89,0x96,0x28,0x56,0xDE,0xD4,0x01,0x0A,
		0xBD,0x0B,0xE6,0x21,0xC3,0xA3,0x96,0x0A,0x54,0xE7,0x10,0xC3,
		0x75,0xF2,0x63,0x75,0xD7,0x01,0x41,0x03,0xA4,0xB5,0x43,0x30,
		0xC1,0x98,0xAF,0x12,0x61,0x16,0xD2,0x27,0x6E,0x11,0x71,0x5F,
		0x69,0x38,0x77,0xFA,0xD7,0xEF,0x09,0xCA,0xDB,0x09,0x4A,0xE9,
		0x1E,0x1A,0x15,0x97,
	};

	static const unsigned char dh2048_g[] =
	{
		0x3F,0xB3,0x2C,0x9B,0x73,0x13,0x4D,0x0B,0x2E,0x77,0x50,0x66,
		0x60,0xED,0xBD,0x48,0x4C,0xA7,0xB1,0x8F,0x21,0xEF,0x20,0x54,
		0x07,0xF4,0x79,0x3A,0x1A,0x0B,0xA1,0x25,0x10,0xDB,0xC1,0x50,
		0x77,0xBE,0x46,0x3F,0xFF,0x4F,0xED,0x4A,0xAC,0x0B,0xB5,0x55,
		0xBE,0x3A,0x6C,0x1B,0x0C,0x6B,0x47,0xB1,0xBC,0x37,0x73,0xBF,
		0x7E,0x8C,0x6F,0x62,0x90,0x12,0x28,0xF8,0xC2,0x8C,0xBB,0x18,
		0xA5,0x5A,0xE3,0x13,0x41,0x00,0x0A,0x65,0x01,0x96,0xF9,0x31,
		0xC7,0x7A,0x57,0xF2,0xDD,0xF4,0x63,0xE5,0xE9,0xEC,0x14,0x4B,
		0x77,0x7D,0xE6,0x2A,0xAA,0xB8,0xA8,0x62,0x8A,0xC3,0x76,0xD2,
		0x82,0xD6,0xED,0x38,0x64,0xE6,0x79,0x82,0x42,0x8E,0xBC,0x83,
		0x1D,0x14,0x34,0x8F,0x6F,0x2F,0x91,0x93,0xB5,0x04,0x5A,0xF2,
		0x76,0x71,0x64,0xE1,0xDF,0xC9,0x67,0xC1,0xFB,0x3F,0x2E,0x55,
		0xA4,0xBD,0x1B,0xFF,0xE8,0x3B,0x9C,0x80,0xD0,0x52,0xB9,0x85,
		0xD1,0x82,0xEA,0x0A,0xDB,0x2A,0x3B,0x73,0x13,0xD3,0xFE,0x14,
		0xC8,0x48,0x4B,0x1E,0x05,0x25,0x88,0xB9,0xB7,0xD2,0xBB,0xD2,
		0xDF,0x01,0x61,0x99,0xEC,0xD0,0x6E,0x15,0x57,0xCD,0x09,0x15,
		0xB3,0x35,0x3B,0xBB,0x64,0xE0,0xEC,0x37,0x7F,0xD0,0x28,0x37,
		0x0D,0xF9,0x2B,0x52,0xC7,0x89,0x14,0x28,0xCD,0xC6,0x7E,0xB6,
		0x18,0x4B,0x52,0x3D,0x1D,0xB2,0x46,0xC3,0x2F,0x63,0x07,0x84,
		0x90,0xF0,0x0E,0xF8,0xD6,0x47,0xD1,0x48,0xD4,0x79,0x54,0x51,
		0x5E,0x23,0x27,0xCF,0xEF,0x98,0xC5,0x82,0x66,0x4B,0x4C,0x0F,
		0x6C,0xC4,0x16,0x59,
	};

#if OPENSSL_VERSION_NUMBER >= 0x30000000L

	EVP_PKEY_CTX* pKeyCtx = NULL;
	OSSL_DECODER_CTX* pOSSLDecodeCtx = NULL;
	EVP_PKEY* pKey = NULL;
	bool freeEVPPKey = true;
	if (!dhParamsFile.empty())
	{
		freeEVPPKey = false;
		pOSSLDecodeCtx = OSSL_DECODER_CTX_new_for_pkey(&pKey, NULL, NULL, "DH",
				OSSL_KEYMGMT_SELECT_DOMAIN_PARAMETERS, NULL, NULL);

		if (!pOSSLDecodeCtx)
		{
			std::string err = Poco::format(
					"Context::initDH(%s):OSSL_DECODER_CTX_new_for_pkey():OSSL_DECODER_CTX*\n", dhParamsFile);
			throw Poco::NullPointerException(Poco::Crypto::getError(err));
		}

		if (!OSSL_DECODER_CTX_get_num_decoders(pOSSLDecodeCtx))
		{
			OSSL_DECODER_CTX_free(pOSSLDecodeCtx);
			throw Poco::Crypto::OpenSSLException(
				Poco::format("Context::initDH(%s):OSSL_DECODER_CTX_get_num_decoders()=0",
					dhParamsFile));
		}

		FILE* pFile = fopen(dhParamsFile.c_str(), "r");
		if (!pFile)
		{
			OSSL_DECODER_CTX_free(pOSSLDecodeCtx);
			throw Poco::NullPointerException(
				Poco::format("Context::initDH(%s):fopen()\n%s",
					dhParamsFile, Poco::Error::getMessage(Poco::Error::last())));
		}

		if (!OSSL_DECODER_from_fp(pOSSLDecodeCtx, pFile))
		{
			fclose(pFile);
			OSSL_DECODER_CTX_free(pOSSLDecodeCtx);
			std::string err = Poco::format(
					"Context::initDH(%s):OSSL_DECODER_from_fp()\n%s", dhParamsFile);
			throw Poco::Crypto::OpenSSLException(Poco::Crypto::getError(err));
		}
		fclose(pFile);
		OSSL_DECODER_CTX_free(pOSSLDecodeCtx);

		if (!pKey)
		{
			std::string err = Poco::format(
					"Context::initDH(%s):OSSL_DECODER_CTX_new_for_pkey():EVP_PKEY*\n", dhParamsFile);
			throw Poco::NullPointerException(Poco::Crypto::getError(err));
		}
	}
	else
	{
		pKeyCtx = EVP_PKEY_CTX_new_from_name(NULL, "DH", NULL);
		if (!pKeyCtx)
		{
			std::string err = "Context::initDH():EVP_PKEY_CTX_new_from_name()\n";
			throw Poco::NullPointerException(Poco::Crypto::getError(err));
		}

		size_t keyLength = use2048Bits ? 256 : 160;
		unsigned char* pDH_p = const_cast<unsigned char*>(use2048Bits ? dh2048_p : dh1024_p);
		std::size_t sz_p = use2048Bits ? sizeof(dh2048_p) : sizeof(dh1024_p);
		unsigned char* pDH_g = const_cast<unsigned char*>(use2048Bits ? dh2048_g : dh1024_g);
		std::size_t sz_g = use2048Bits ? sizeof(dh2048_g) : sizeof(dh1024_g);
		OSSL_PARAM params[]
		{
			OSSL_PARAM_size_t(OSSL_PKEY_PARAM_FFC_PBITS, &keyLength),
			OSSL_PARAM_BN(OSSL_PKEY_PARAM_FFC_P, pDH_p, sz_p),
			OSSL_PARAM_BN(OSSL_PKEY_PARAM_FFC_G, pDH_g, sz_g),
			OSSL_PARAM_END
		};

		if (1 != EVP_PKEY_fromdata_init(pKeyCtx))
		{
			EVP_PKEY_CTX_free(pKeyCtx);
			std::string err = "Context::initDH():EVP_PKEY_fromdata_init()\n";
			throw SSLContextException(Poco::Crypto::getError(err));
		}

		if (1 != EVP_PKEY_fromdata(pKeyCtx, &pKey, EVP_PKEY_KEYPAIR, params))
		{
			EVP_PKEY_CTX_free(pKeyCtx);
			std::string err = "Context::initDH():EVP_PKEY_fromdata()\n";
			throw SSLContextException(Poco::Crypto::getError(err));
		}
		EVP_PKEY_CTX_free(pKeyCtx);
	}

	if (!pKey)
	{
		throw SSLContextException(Poco::format("Context::initDH(%s):EVP_PKEY*", dhParamsFile));
	}

	SSL_CTX_set0_tmp_dh_pkey(_pSSLContext, pKey);
	SSL_CTX_set_options(_pSSLContext, SSL_OP_SINGLE_DH_USE);

	if (freeEVPPKey) EVP_PKEY_free(pKey);

#else // OPENSSL_VERSION_NUMBER >= 0x30000000L

	DH* dh = 0;
	if (!dhParamsFile.empty())
	{
		BIO* bio = BIO_new_file(dhParamsFile.c_str(), "r");
		if (!bio)
		{
			std::string msg = Utility::getLastError();
			throw SSLContextException(std::string("Error opening Diffie-Hellman parameters file ") + dhParamsFile, msg);
		}
		dh = PEM_read_bio_DHparams(bio, 0, 0, 0);
		BIO_free(bio);
		if (!dh)
		{
			std::string msg = Utility::getLastError();
			throw SSLContextException(std::string("Error reading Diffie-Hellman parameters from file ") + dhParamsFile, msg);
		}
	}
	else
	{
		dh = DH_new();
		if (!dh)
		{
			std::string msg = Utility::getLastError();
			throw SSLContextException("Error creating Diffie-Hellman parameters", msg);
		}

#if OPENSSL_VERSION_NUMBER >= 0x10100000L && !defined(LIBRESSL_VERSION_NUMBER)

		BIGNUM* p = nullptr;
		BIGNUM* g = nullptr;
		if (use2048Bits)
		{
			p = BN_bin2bn(dh2048_p, sizeof(dh2048_p), 0);
			g = BN_bin2bn(dh2048_g, sizeof(dh2048_g), 0);
			DH_set0_pqg(dh, p, 0, g);
			DH_set_length(dh, 256);
		}
		else
		{
			p = BN_bin2bn(dh1024_p, sizeof(dh1024_p), 0);
			g = BN_bin2bn(dh1024_g, sizeof(dh1024_g), 0);
			DH_set0_pqg(dh, p, 0, g);
			DH_set_length(dh, 160);
		}
		if (!p || !g)
		{
			DH_free(dh);
			throw SSLContextException("Error creating Diffie-Hellman parameters");
		}

#else // OPENSSL_VERSION_NUMBER >= 0x10100000L && !defined(LIBRESSL_VERSION_NUMBER)

		if (use2048Bits)
		{
			dh->p = BN_bin2bn(dh2048_p, sizeof(dh2048_p), 0);
			dh->g = BN_bin2bn(dh2048_g, sizeof(dh2048_g), 0);
			dh->length = 256;
		}
		else
		{
			dh->p = BN_bin2bn(dh1024_p, sizeof(dh1024_p), 0);
			dh->g = BN_bin2bn(dh1024_g, sizeof(dh1024_g), 0);
			dh->length = 160;
		}
		if ((!dh->p) || (!dh->g))
		{
			DH_free(dh);
			throw SSLContextException("Error creating Diffie-Hellman parameters");
		}

#endif // OPENSSL_VERSION_NUMBER >= 0x10100000L && !defined(LIBRESSL_VERSION_NUMBER)

	}
	SSL_CTX_set_tmp_dh(_pSSLContext, dh);
	SSL_CTX_set_options(_pSSLContext, SSL_OP_SINGLE_DH_USE);
	DH_free(dh);

#endif // OPENSSL_VERSION_NUMBER >= 0x30000000L

#else // OPENSSL_NO_DH

	if (!dhParamsFile.empty())
		throw SSLContextException("Implementation does not support DH");

#endif // OPENSSL_NO_DH

}


void Context::initECDH(const std::string& curve)
{
#ifndef OPENSSL_NO_ECDH
#if OPENSSL_VERSION_NUMBER >= 0x1000200fL
 	const std::string groups(curve.empty() ?
 #if   OPENSSL_VERSION_NUMBER >= 0x1010100fL
 				   "X448:X25519:P-521:P-384:P-256"
 #elif OPENSSL_VERSION_NUMBER >= 0x1010000fL
 	// while OpenSSL 1.1.0 didn't support Ed25519 (EdDSA using Curve25519),
 	// it did support X25519 (ECDH using Curve25516).
 				   "X25519:P-521:P-384:P-256"
 #else
 				   "P-521:P-384:P-256"
 #endif
 				   : curve);
 	if (SSL_CTX_set1_curves_list(_pSSLContext, groups.c_str()) == 0)
 	{
 		throw SSLContextException("Cannot set ECDH groups", groups);
 	}
 	SSL_CTX_set_options(_pSSLContext, SSL_OP_SINGLE_ECDH_USE);
 #else
	int nid = 0;
	if (!curve.empty())
	{
		nid = OBJ_sn2nid(curve.c_str());
	}
	else
	{
		nid = OBJ_sn2nid("prime256v1");
	}
	if (nid == 0)
	{
		throw SSLContextException("Unknown ECDH curve name", curve);
	}

	EC_KEY* ecdh = EC_KEY_new_by_curve_name(nid);
	if (!ecdh)
	{
		throw SSLContextException("Cannot create ECDH curve");
	}
	SSL_CTX_set_tmp_ecdh(_pSSLContext, ecdh);
	SSL_CTX_set_options(_pSSLContext, SSL_OP_SINGLE_ECDH_USE);
	EC_KEY_free(ecdh);
#endif
#endif
}


} } // namespace Poco::Net<|MERGE_RESOLUTION|>--- conflicted
+++ resolved
@@ -203,20 +203,6 @@
 			throw SSLContextException("OCSP Stapling is not supported by this OpenSSL version");
 #endif
 		}
-<<<<<<< HEAD
-
-		if (!isForServerUse() && params.ocspStaplingVerification)
-		{
-#if OPENSSL_VERSION_NUMBER >= 0x10001000L
-			_ocspStaplingResponseVerification = true;
-			SSL_CTX_set_tlsext_status_cb(_pSSLContext, &SSLManager::verifyOCSPResponseCallback);
-			SSL_CTX_set_tlsext_status_arg(_pSSLContext, this);
-#else
-			throw SSLContextException("OCSP Stapling is not supported by this OpenSSL version");
-#endif
-		}
-=======
->>>>>>> 6de1e18e
 
 		initDH(params.dhUse2048Bits, params.dhParamsFile);
 		initECDH(params.ecdhCurve);
